--- conflicted
+++ resolved
@@ -70,8 +70,8 @@
 //#define HW_SOURCE "hw_410.c" // Also for 4.11 and 4.12
 //#define HW_HEADER "hw_410.h" // Also for 4.11 and 4.12
 
-#define HW_SOURCE "hw_60.c"
-#define HW_HEADER "hw_60.h"
+//#define HW_SOURCE "hw_60.c"
+//#define HW_HEADER "hw_60.h"
 
 //#define HW_SOURCE "hw_r2.c"
 //#define HW_HEADER "hw_r2.h"
@@ -82,8 +82,8 @@
 //#define HW_SOURCE "hw_das_rs.c"
 //#define HW_HEADER "hw_das_rs.h"
 
-//#define HW_SOURCE "hw_palta.c"
-//#define HW_HEADER "hw_palta.h"
+#define HW_SOURCE "hw_palta.c"
+#define HW_HEADER "hw_palta.h"
 
 //#define HW_SOURCE "hw_rh.c"
 //#define HW_HEADER "hw_rh.h"
@@ -228,9 +228,7 @@
 		float *int_limit, float *bemf_coupling_k, int8_t *hall_table, int *hall_res);
 bool conf_general_measure_flux_linkage(float current, float duty,
 		float min_erpm, float res, float *linkage);
-<<<<<<< HEAD
 uint8_t conf_general_calculate_deadtime(float deadtime_ns, float core_clock_freq);
-=======
 bool conf_general_measure_flux_linkage_openloop(float current, float duty,
 		float erpm_per_sec, float res, float *linkage);
 int conf_general_autodetect_apply_sensors_foc(float current,
@@ -239,6 +237,5 @@
 		bool store_mcconf_on_success, bool send_mcconf_on_success);
 int conf_general_detect_apply_all_foc_can(bool detect_can, float max_power_loss,
 		float min_current_in, float max_current_in, float openloop_rpm, float sl_erpm);
->>>>>>> 123bb00a
 
 #endif /* CONF_GENERAL_H_ */