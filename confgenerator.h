// This file is autogenerated by VESC Tool

#ifndef CONFGENERATOR_H_
#define CONFGENERATOR_H_

#include "datatypes.h"
#include <stdint.h>
#include <stdbool.h>

// Constants
#define MCCONF_SIGNATURE		503309878
<<<<<<< HEAD
#define APPCONF_SIGNATURE		183781183
=======
#define APPCONF_SIGNATURE		583966563
>>>>>>> afb8e6c7

// Functions
int32_t confgenerator_serialize_mcconf(uint8_t *buffer, const mc_configuration *conf);
int32_t confgenerator_serialize_appconf(uint8_t *buffer, const app_configuration *conf);

bool confgenerator_deserialize_mcconf(const uint8_t *buffer, mc_configuration *conf);
bool confgenerator_deserialize_appconf(const uint8_t *buffer, app_configuration *conf);

void confgenerator_set_defaults_mcconf(mc_configuration *conf);
void confgenerator_set_defaults_appconf(app_configuration *conf);

// CONFGENERATOR_H_
#endif<|MERGE_RESOLUTION|>--- conflicted
+++ resolved
@@ -9,11 +9,7 @@
 
 // Constants
 #define MCCONF_SIGNATURE		503309878
-<<<<<<< HEAD
-#define APPCONF_SIGNATURE		183781183
-=======
-#define APPCONF_SIGNATURE		583966563
->>>>>>> afb8e6c7
+#define APPCONF_SIGNATURE		3900592330
 
 // Functions
 int32_t confgenerator_serialize_mcconf(uint8_t *buffer, const mc_configuration *conf);
